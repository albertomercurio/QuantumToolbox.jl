name = "QuPhys"
uuid = "6c2fb7c5-b903-41d2-bc5e-5a7c320b9fab"
authors = ["Alberto Mercurio"]
version = "0.4.0"

[deps]
DiffEqCallbacks = "459566f4-90b8-5000-8ac3-15dfb0a30def"
Distributed = "8ba89e20-285c-5b6f-9357-94700520ee1b"
ExponentialUtilities = "d4d017d3-3776-5f7e-afef-a10c40355c18"
FFTW = "7a1cc6ca-52ef-59f5-83cd-3a7055c09341"
Graphs = "86223c79-3864-5bf0-83f7-82e725a168b6"
IncompleteLU = "40713840-3770-5561-ab4c-a76e7d0d7895"
LinearAlgebra = "37e2e46d-f89d-539d-b4ee-838fcccc9c8e"
LinearMaps = "7a12625a-238d-50fd-b39a-03d52299707e"
LinearSolve = "7ed4a6bd-45f5-4d41-b270-4a48e9bafcae"
OrdinaryDiffEq = "1dea7af3-3e70-54e6-95c3-0bf5283fa5ed"
ProgressMeter = "92933f4c-e287-5a05-a399-4b506db050ca"
Reexport = "189a3867-3050-52da-a836-e630ba90ab69"
SparseArrays = "2f01184e-e22b-5df5-ae63-d93ebab69eaf"
SpecialFunctions = "276daf66-3868-5448-9aa4-cd146d93841b"

[compat]
DiffEqCallbacks = "2.24"
ExponentialUtilities = "1.22"
FFTW = "1.5"
Graphs = "1.7.4"
<<<<<<< HEAD
IncompleteLU = "0.2"
=======
LinearMaps = "3"
LinearSolve = "2"
>>>>>>> 11483af0
OrdinaryDiffEq = "6.30"
ProgressMeter = "1.7"
Reexport = "1"
SpecialFunctions = "2.2"
julia = "1.7"

[extras]
Test = "8dfed614-e22c-5e08-85e1-65c5234f0b40"

[targets]
test = ["Test"]<|MERGE_RESOLUTION|>--- conflicted
+++ resolved
@@ -24,12 +24,9 @@
 ExponentialUtilities = "1.22"
 FFTW = "1.5"
 Graphs = "1.7.4"
-<<<<<<< HEAD
 IncompleteLU = "0.2"
-=======
 LinearMaps = "3"
 LinearSolve = "2"
->>>>>>> 11483af0
 OrdinaryDiffEq = "6.30"
 ProgressMeter = "1.7"
 Reexport = "1"
