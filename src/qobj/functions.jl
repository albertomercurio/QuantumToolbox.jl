--- conflicted
+++ resolved
@@ -229,53 +229,7 @@
 """
 ⊗(A::QuantumObject, B::QuantumObject) = kron(A, B)
 
-<<<<<<< HEAD
-@doc raw"""
-    sparse_to_dense(A::QuantumObject)
-
-Converts a sparse QuantumObject to a dense QuantumObject.
-"""
-sparse_to_dense(A::QuantumObject{<:AbstractVecOrMat}) = QuantumObject(sparse_to_dense(A.data), A.type, A.dims)
-sparse_to_dense(A::MT) where {MT<:AbstractSparseMatrix} = Array(A)
-for op in (:Transpose, :Adjoint)
-    @eval sparse_to_dense(A::$op{T,<:AbstractSparseMatrix}) where {T<:BlasFloat} = Array(A)
-end
-sparse_to_dense(A::MT) where {MT<:AbstractArray} = A
-
-function sparse_to_dense(::Type{M}) where {M<:SparseMatrixCSC}
-    T = M
-    par = T.parameters
-    npar = length(par)
-    (2 == npar) || error("Type $M is not supported.")
-    return Matrix{par[1]}
-end
-
-sparse_to_dense(::Type{M}) where {M<:AbstractMatrix} = M
-
-@doc raw"""
-    dense_to_sparse(A::QuantumObject)
-
-Converts a dense QuantumObject to a sparse QuantumObject.
-"""
-dense_to_sparse(A::QuantumObject{<:AbstractVecOrMat}, tol::Real = 1e-10) =
-    QuantumObject(dense_to_sparse(A.data, tol), A.type, A.dims)
-function dense_to_sparse(A::MT, tol::Real = 1e-10) where {MT<:AbstractMatrix}
-    idxs = findall(@. abs(A) > tol)
-    row_indices = getindex.(idxs, 1)
-    col_indices = getindex.(idxs, 2)
-    vals = getindex(A, idxs)
-    return sparse(row_indices, col_indices, vals, size(A)...)
-end
-function dense_to_sparse(A::VT, tol::Real = 1e-10) where {VT<:AbstractVector}
-    idxs = findall(@. abs(A) > tol)
-    vals = getindex(A, idxs)
-    return sparsevec(idxs, vals, length(A))
-end
-
-@doc raw"""
-=======
-"""
->>>>>>> ce251c5e
+@doc raw"""
     vec2mat(A::AbstractVector)
 
 Converts a vector to a matrix.
